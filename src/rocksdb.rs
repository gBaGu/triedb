--- conflicted
+++ resolved
@@ -591,10 +591,7 @@
         assert_eq!(db.iterator(IteratorMode::Start).count(), 0);
 
         println!("Debug cf");
-<<<<<<< HEAD
-
-=======
->>>>>>> 47c8dcbf
+
         for item in db.iterator_cf(cf, IteratorMode::Start) {
             let (k, v) = item.unwrap();
             println!("{:?}=>{:?}", hexutil::to_hex(&k), hexutil::to_hex(&v))
